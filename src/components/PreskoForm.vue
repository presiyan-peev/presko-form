--- conflicted
+++ resolved
@@ -19,17 +19,11 @@
             v-for="(field, i) in fields"
             :key="field.propertyName || field.subForm || i"
           >
-<<<<<<< HEAD
-            <PreskoForm
-              v-if="field.subForm"
-              ref="subFormRefs"
-=======
             <!-- Sub-Form Rendering -->
             <!-- Corrected ref handling for arrays -->
             <PreskoForm
               v-if="field.subForm"
               :ref="(el) => el && subFormRefs.push(el)"
->>>>>>> e152db79
               v-model="modelValue[field.subForm]"
               :fields="field.fields"
               :error-props="props.errorProps"
@@ -37,28 +31,18 @@
               :submit-component="props.submitComponent"
               :submit-btn-classes="props.submitBtnClasses"
               :submit-btn-props="props.submitBtnProps"
-<<<<<<< HEAD
               :validation-trigger="props.validationTrigger"
               :input-debounce-ms="props.inputDebounceMs"
-=======
->>>>>>> e152db79
               @update:modelValue="
                 (value) => handleSubFormModelUpdate(field.subForm, value)
               "
               @field:touched="
-<<<<<<< HEAD
-                handleSubFormEvent('field:touched', field.subForm, $event)
+                (eventData) =>
+                  handleSubFormEvent('field:touched', field.subForm, eventData)
               "
               @field:dirty="
-                handleSubFormEvent('field:dirty', field.subForm, $event)
-              "
-              @submit:reject="handleSubFormSubmitReject"
-            />
-=======
-                (eventData) => handleSubFormEvent('field:touched', field.subForm, eventData)
-              "
-              @field:dirty="
-                (eventData) => handleSubFormEvent('field:dirty', field.subForm, eventData)
+                (eventData) =>
+                  handleSubFormEvent('field:dirty', field.subForm, eventData)
               "
               @submit:reject="handleSubFormSubmitReject"
             ></PreskoForm>
@@ -137,7 +121,6 @@
               </div>
             </div>
             <!-- Regular Field Rendering -->
->>>>>>> e152db79
             <PreskoFormItem
               v-else-if="field.propertyName"
               :modelValue="modelValue[field.propertyName]"
@@ -153,14 +136,11 @@
                 hasErrors: formFieldsValidity[field.propertyName] === false,
                 errMsg: formFieldsErrorMessages[field.propertyName],
               }"
-<<<<<<< HEAD
-              @field-blurred="handleFieldBlurred"
+              @field-blurred="
+                (emittedPropertyName) =>
+                  handleFieldBlurred(emittedPropertyName, field.propertyName)
+              "
               @field-input="handleFieldInput"
-=======
-              @field-blurred="
-                (emittedPropertyName) => handleFieldBlurred(emittedPropertyName, field.propertyName)
-              "
->>>>>>> e152db79
             ></PreskoFormItem>
           </div>
         </div>
@@ -202,7 +182,6 @@
 import { watch, computed, ref } from "vue";
 
 const props = defineProps({
-<<<<<<< HEAD
   /**
    * The reactive object to bind form data to using `v-model`.
    * This is typically defined in the parent component.
@@ -254,13 +233,6 @@
    * @type {Object}
    * @default { hasErrors: "error", errorMessages: "errorMessages", errorMessagesType: "string" }
    */
-=======
-  fields: { type: Array, default: () => [] },
-  title: String,
-  submitComponent: String,
-  submitBtnClasses: String,
-  submitBtnProps: Object,
->>>>>>> e152db79
   errorProps: {
     type: Object,
     default: () => ({
@@ -269,7 +241,6 @@
       errorMessagesType: "string",
     }),
   },
-<<<<<<< HEAD
 
   /**
    * Configures the prop names used to pass `isTouched` and `isDirty` boolean states
@@ -277,8 +248,6 @@
    * @type {Object}
    * @default { isTouched: 'touched', isDirty: 'dirty' }
    */
-=======
->>>>>>> e152db79
   fieldStateProps: {
     type: Object,
     default: () => ({
@@ -286,7 +255,6 @@
       isDirty: "dirty",
     }),
   },
-<<<<<<< HEAD
 
   /**
    * Determines when validation should be triggered for a field.
@@ -346,24 +314,11 @@
  * Uses `local: true` to create a local copy that syncs with the parent.
  * @type {import('vue').ModelRef<Object>}
  */
-=======
-});
-
-const emit = defineEmits([
-  "update:modelValue",
-  "submit",
-  "submit:reject",
-  "field:touched",
-  "field:dirty",
-]);
-
->>>>>>> e152db79
 const modelValue = defineModel("modelValue", {
   default: () => ({}),
   local: true,
 });
 
-<<<<<<< HEAD
 // Template refs for sub-forms
 const subFormRefs = ref([]);
 
@@ -384,10 +339,25 @@
       const key = field.propertyName || field.subForm;
       if (!key) return;
 
-      let keyNeedsInitialization = !Object.prototype.hasOwnProperty.call(tempModel, key);
-
-      if (field.subForm) {
-        if (keyNeedsInitialization || typeof tempModel[key] !== "object" || tempModel[key] === null) {
+      let keyNeedsInitialization = !Object.prototype.hasOwnProperty.call(
+        tempModel,
+        key
+      );
+
+      if (field.type === "list") {
+        if (keyNeedsInitialization || !Array.isArray(tempModel[key])) {
+          tempModel[key] =
+            field.initialValue && Array.isArray(field.initialValue)
+              ? [...field.initialValue]
+              : [];
+          modelWasModified = true;
+        }
+      } else if (field.subForm) {
+        if (
+          keyNeedsInitialization ||
+          typeof tempModel[key] !== "object" ||
+          tempModel[key] === null
+        ) {
           tempModel[key] = {};
           modelWasModified = true;
         }
@@ -400,7 +370,9 @@
         }
       } else if (field.propertyName) {
         if (keyNeedsInitialization) {
-          tempModel[key] = field.hasOwnProperty("value") ? field.value : undefined;
+          tempModel[key] = field.hasOwnProperty("value")
+            ? field.value
+            : undefined;
           modelWasModified = true;
         }
       }
@@ -417,12 +389,7 @@
 
 // Initialize form validation composable
 const {
-=======
-const subFormRefs = ref([]);
-
-const {
   formFieldsValues, // Internal reactive state for values in useFormValidation
->>>>>>> e152db79
   formFieldsValidity,
   formFieldsErrorMessages,
   validateFormPurely,
@@ -431,7 +398,6 @@
   setFieldTouched,
   checkFieldDirty,
   updateFieldInitialValue,
-<<<<<<< HEAD
   triggerValidation,
 } = useFormValidation(props.fields, {
   validationTrigger: props.validationTrigger,
@@ -445,18 +411,35 @@
   (newModelValue, oldModelValue) => {
     if (newModelValue && typeof newModelValue === "object") {
       props.fields.forEach((field) => {
-        if (field.propertyName && newModelValue.hasOwnProperty(field.propertyName)) {
-          const oldValueForDirtyCheck = oldModelValue && typeof oldModelValue === "object"
-            ? oldModelValue[field.propertyName]
-            : undefined;
+        if (
+          field.propertyName &&
+          newModelValue.hasOwnProperty(field.propertyName)
+        ) {
+          const oldValueForDirtyCheck =
+            oldModelValue && typeof oldModelValue === "object"
+              ? oldModelValue[field.propertyName]
+              : undefined;
 
           // Update initial value in useFormValidation if this is the first time we get a real value
-          if (updateFieldInitialValue && oldValueForDirtyCheck === undefined && newModelValue[field.propertyName] !== undefined) {
-            updateFieldInitialValue(field.propertyName, newModelValue[field.propertyName]);
+          if (
+            updateFieldInitialValue &&
+            oldValueForDirtyCheck === undefined &&
+            newModelValue[field.propertyName] !== undefined
+          ) {
+            updateFieldInitialValue(
+              field.propertyName,
+              newModelValue[field.propertyName]
+            );
           }
 
           // Check and emit dirty state
-          if (checkFieldDirty && checkFieldDirty(field.propertyName, newModelValue[field.propertyName])) {
+          if (
+            checkFieldDirty &&
+            checkFieldDirty(
+              field.propertyName,
+              newModelValue[field.propertyName]
+            )
+          ) {
             emit("field:dirty", {
               propertyName: field.propertyName,
               dirty: formFieldsDirtyState[field.propertyName],
@@ -527,17 +510,19 @@
 const handleSubFormEvent = (eventName, subFormKey, eventData) => {
   const fullPropertyName = `${subFormKey}.${eventData.propertyName}`;
   if (eventName === "field:touched") {
-    if (setFieldTouched(subFormKey, true)) { // Mark the sub-form container as touched
+    if (setFieldTouched(subFormKey, true)) {
+      // Mark the sub-form container as touched
       emit("field:touched", { propertyName: subFormKey, touched: true });
     }
-    emit("field:touched", { // Relay the granular event
+    emit("field:touched", {
+      // Relay the granular event
       propertyName: fullPropertyName,
       touched: eventData.touched,
     });
   } else if (eventName === "field:dirty") {
-     // For sub-form dirty state, PreskoForm primarily relies on changes to its modelValue.
-     // However, emitting granular dirty events can be useful for consumers.
-     // The sub-form container's dirty state is managed by `checkFieldDirty` on `modelValue.value` changes.
+    // For sub-form dirty state, PreskoForm primarily relies on changes to its modelValue.
+    // However, emitting granular dirty events can be useful for consumers.
+    // The sub-form container's dirty state is managed by `checkFieldDirty` on `modelValue.value` changes.
     emit("field:dirty", {
       propertyName: fullPropertyName,
       dirty: eventData.dirty,
@@ -573,7 +558,8 @@
   if (props.fields && Array.isArray(props.fields)) {
     props.fields.forEach((field) => {
       const key = field.propertyName || field.subForm;
-      if (key) { // Ensure key exists
+      if (key) {
+        // Ensure key exists
         if (setFieldTouched(key, true)) {
           emit("field:touched", {
             propertyName: key,
@@ -642,283 +628,121 @@
       [propertyName]: value,
     };
     modelValue.value = updatedModel; // Update local model
-     // Emit update for v-model binding on PreskoForm itself
+    // Emit update for v-model binding on PreskoForm itself
     emit("update:modelValue", updatedModel);
   }
 };
 
-// Expose methods for parent components, e.g., for programmatic submission.
-defineExpose({
-  handleFormSubmit,
-=======
-  addItem,
-  removeItem,
-} = useFormValidation(props.fields);
-
-/**
- * Initializes the modelValue with fields' default values or existing structure.
- */
-const initializeModel = (fieldsToProcess) => {
-  if (typeof modelValue.value !== "object" || modelValue.value === null) {
-    modelValue.value = {};
-  }
-  let wasModelModified = false;
-  const workingModel = JSON.parse(JSON.stringify(modelValue.value));
-
-  const processFieldsRecursive = (currentFields, modelSegment) => {
-    if (currentFields && Array.isArray(currentFields)) {
-      currentFields.forEach((field) => {
-        const key = field.propertyName || field.subForm;
-        if (!key) return;
-
-        if (field.type === "list") {
-          if (!modelSegment.hasOwnProperty(key) || !Array.isArray(modelSegment[key])) {
-            modelSegment[key] = field.initialValue && Array.isArray(field.initialValue)
-              ? JSON.parse(JSON.stringify(field.initialValue))
-              : [];
-            wasModelModified = true;
-          }
-          const listFieldDefinition = field.fields;
-          const listDefaultItemValue = field.defaultValue || {};
-          modelSegment[key].forEach((item, index) => {
-            let currentItem = modelSegment[key][index];
-            if (typeof currentItem !== 'object' || currentItem === null) {
-                currentItem = modelSegment[key][index] = JSON.parse(JSON.stringify(listDefaultItemValue));
-                wasModelModified = true;
-            }
-            if (Array.isArray(listFieldDefinition)) {
-              listFieldDefinition.forEach(listItemFieldDef => {
-                if (listItemFieldDef.propertyName && !currentItem.hasOwnProperty(listItemFieldDef.propertyName)) {
-                  currentItem[listItemFieldDef.propertyName] = listItemFieldDef.hasOwnProperty('value')
-                    ? listItemFieldDef.value
-                    : listDefaultItemValue.hasOwnProperty(listItemFieldDef.propertyName)
-                      ? listDefaultItemValue[listItemFieldDef.propertyName]
-                      : undefined;
-                  wasModelModified = true;
-                }
-              });
-            }
-          });
-        } else if (field.subForm) {
-          if (!modelSegment.hasOwnProperty(key) || typeof modelSegment[key] !== "object" || modelSegment[key] === null) {
-            modelSegment[key] = {};
-            wasModelModified = true;
-          }
-          processFieldsRecursive(field.fields, modelSegment[key]);
-        } else if (field.propertyName) {
-          if (!modelSegment.hasOwnProperty(key)) {
-            modelSegment[key] = field.hasOwnProperty("value") ? field.value : undefined;
-            wasModelModified = true;
-          }
-        }
-      });
-    }
-  };
-
-  processFieldsRecursive(fieldsToProcess, workingModel);
-  if (wasModelModified) {
-    modelValue.value = workingModel;
-  }
-};
-
-watch(() => props.fields, (newFields) => {
-    initializeModel(newFields);
-}, { deep: true, immediate: true });
-
-
-watch(() => modelValue.value, (newModel, oldModel) => {
-    const syncWithInternalStates = (currentFieldsConfig, currentNewModel, currentOldModel, pathPrefix = "") => {
-      if (!currentFieldsConfig || typeof currentNewModel !== 'object' || currentNewModel === null) return;
-      currentFieldsConfig.forEach(field => {
-        const key = field.propertyName || field.subForm;
-        if (!key) return;
-        const fullPath = pathPrefix + key;
-        const newValue = currentNewModel[key];
-        // const oldValue = currentOldModel ? currentOldModel[key] : undefined; // Not always needed for this sync
-
-        if (field.type === 'list') {
-          if (formFieldsValues[fullPath] !== newValue && Array.isArray(newValue)) {
-             formFieldsValues[fullPath] = newValue; // Sync internal array
-          }
-          updateFieldInitialValue(fullPath, JSON.parse(JSON.stringify(newValue || [])));
-          if(checkFieldDirty(fullPath, newValue)) {
-            emit("field:dirty", { propertyName: fullPath, dirty: formFieldsDirtyState[fullPath] });
-          }
-          if (Array.isArray(newValue) && Array.isArray(field.fields)) {
-            newValue.forEach((item, index) => {
-              const oldItem = Array.isArray(currentOldModel?.[key]) && currentOldModel[key][index] ? currentOldModel[key][index] : undefined;
-              syncWithInternalStates(field.fields, item, oldItem, `${fullPath}[${index}].`);
-            });
-          }
-        } else if (field.subForm) {
-          if (newValue && typeof newValue === 'object') {
-             if (formFieldsValues[fullPath] !== newValue) {
-                formFieldsValues[fullPath] = newValue;
-             }
-            updateFieldInitialValue(fullPath, JSON.parse(JSON.stringify(newValue || {})));
-            if(checkFieldDirty(fullPath, newValue)) {
-              emit("field:dirty", { propertyName: fullPath, dirty: formFieldsDirtyState[fullPath] });
-            }
-            syncWithInternalStates(field.fields, newValue, currentOldModel ? currentOldModel[key] : undefined, `${fullPath}.`);
-          }
-        } else if (field.propertyName) {
-           if (formFieldsValues[fullPath] !== newValue) {
-             formFieldsValues[fullPath] = newValue;
-           }
-          updateFieldInitialValue(fullPath, newValue);
-          if (checkFieldDirty(fullPath, newValue)) {
-            emit("field:dirty", { propertyName: fullPath, dirty: formFieldsDirtyState[fullPath] });
-          }
-        }
-      });
-    };
-    syncWithInternalStates(props.fields, newModel, oldModel, "");
-  }, { deep: true, immediate: true }
-);
-
-const handleFieldBlurred = (emittedPropertyName, fullPath) => {
-  if (setFieldTouched(fullPath, true)) {
-    emit("field:touched", { propertyName: fullPath, touched: formFieldsTouchedState[fullPath] });
-  }
-};
-
-const handleListItemFieldBlurred = (listName, itemIndex, itemFieldName) => {
-  const fullPath = `${listName}[${itemIndex}].${itemFieldName}`;
-  if (setFieldTouched(fullPath, true)) {
-    emit("field:touched", { propertyName: fullPath, touched: formFieldsTouchedState[fullPath] });
-  }
-};
-
-const handleSubFormEvent = (eventName, subFormKey, eventData) => {
-  const fullPath = `${subFormKey}.${eventData.propertyName}`;
-  if (eventName === "field:touched") {
-    if (setFieldTouched(subFormKey, true)) {
-       emit("field:touched", { propertyName: subFormKey, touched: formFieldsTouchedState[subFormKey] });
-    }
-    if (setFieldTouched(fullPath, eventData.touched)) {
-      emit("field:touched", { propertyName: fullPath, touched: formFieldsTouchedState[fullPath] });
-    }
-  } else if (eventName === "field:dirty") {
-    const subFormModel = modelValue.value[subFormKey];
-    if (subFormModel && checkFieldDirty(fullPath, subFormModel[eventData.propertyName])) {
-      emit("field:dirty", { propertyName: fullPath, dirty: formFieldsDirtyState[fullPath] });
-    }
-    if (checkFieldDirty(subFormKey, modelValue.value[subFormKey])) {
-        emit("field:dirty", { propertyName: subFormKey, dirty: formFieldsDirtyState[subFormKey] });
-    }
-  }
-};
-
-const isFormDirty = computed(() => Object.values(formFieldsDirtyState).some(state => state === true));
-const isFormTouched = computed(() => Object.values(formFieldsTouchedState).some(state => state === true));
-
-const handleFormSubmit = () => {
-  const touchAllFieldsRecursive = (fieldsToTouch, pathPrefix = "") => {
-      if (!fieldsToTouch || !Array.isArray(fieldsToTouch)) return;
-      fieldsToTouch.forEach((field) => {
-        const key = field.propertyName || field.subForm;
-        if (!key) return;
-        const fullPath = pathPrefix + key;
-        if (setFieldTouched(fullPath, true)) {
-          emit("field:touched", { propertyName: fullPath, touched: formFieldsTouchedState[fullPath] });
-        }
-        if (field.type === "list" && Array.isArray(field.fields)) {
-          const listItems = modelValue.value[key] || [];
-          listItems.forEach((item, index) => {
-            touchAllFieldsRecursive(field.fields, `${fullPath}[${index}].`);
-          });
-        } else if (field.subForm && Array.isArray(field.fields)) {
-          touchAllFieldsRecursive(field.fields, `${fullPath}.`);
-        }
-      });
-    };
-  touchAllFieldsRecursive(props.fields);
-
-  if (subFormRefs.value && subFormRefs.value.length > 0) {
-    subFormRefs.value.forEach((subForm) => {
-      if (subForm && typeof subForm.handleFormSubmit === "function") {
-        subForm.handleFormSubmit(); // Should ideally not emit if parent is already submitting
+/**
+ * Handles adding a new item to a list field.
+ * @param {string} listPropertyName - The propertyName of the list field.
+ */
+const handleAddItem = (listPropertyName) => {
+  const listFieldConfig = props.fields.find(
+    (f) => f.propertyName === listPropertyName && f.type === "list"
+  );
+  if (!listFieldConfig) return;
+
+  let newItemInitialData = {};
+  if (
+    listFieldConfig.defaultValue &&
+    typeof listFieldConfig.defaultValue === "object"
+  ) {
+    newItemInitialData = JSON.parse(
+      JSON.stringify(listFieldConfig.defaultValue)
+    );
+  } else if (Array.isArray(listFieldConfig.fields)) {
+    listFieldConfig.fields.forEach((subField) => {
+      if (subField.propertyName) {
+        newItemInitialData[subField.propertyName] = subField.hasOwnProperty(
+          "value"
+        )
+          ? subField.value
+          : undefined;
       }
     });
   }
-  const isValid = validateFormPurely(modelValue.value);
-  if (!isValid) {
-    emit("submit:reject");
-  } else {
-    emit("submit", JSON.parse(JSON.stringify(modelValue.value)));
-  }
-};
-
-const handleSubFormModelUpdate = (subFormKey, newSubModelValue) => {
-  if (typeof modelValue.value === "object" && modelValue.value !== null) {
-    const updatedModel = { ...modelValue.value, [subFormKey]: newSubModelValue };
-    modelValue.value = updatedModel;
-    // Main watcher handles sync with useFormValidation and emits
-  }
-};
-
-const handleSubFormSubmitReject = (eventData) => {
-  emit("submit:reject", eventData);
-};
-
-const handleFieldModelUpdate = (propertyName, value) => {
-  if (typeof modelValue.value === "object" && modelValue.value !== null) {
-    const newMainModel = { ...modelValue.value, [propertyName]: value };
-    modelValue.value = newMainModel;
-    // Main watcher handles sync and dirty checks
-  }
-};
-
-const handleListItemFieldModelUpdate = (listName, itemIndex, itemFieldName, value) => {
-   if (
-    typeof modelValue.value === "object" && modelValue.value !== null &&
-    modelValue.value[listName] && Array.isArray(modelValue.value[listName]) &&
+
+  const currentList = modelValue.value[listPropertyName] || [];
+  const newList = [...currentList, newItemInitialData];
+  const updatedModel = { ...modelValue.value, [listPropertyName]: newList };
+  modelValue.value = updatedModel;
+  emit("update:modelValue", updatedModel);
+};
+
+/**
+ * Handles removing an item from a list field.
+ * @param {string} listPropertyName - The propertyName of the list field.
+ * @param {number} index - The index of the item to remove.
+ */
+const handleRemoveItem = (listPropertyName, index) => {
+  const currentList = modelValue.value[listPropertyName] || [];
+  if (index < 0 || index >= currentList.length) return;
+
+  const newList = currentList.filter((_, i) => i !== index);
+  const updatedModel = { ...modelValue.value, [listPropertyName]: newList };
+  modelValue.value = updatedModel;
+  emit("update:modelValue", updatedModel);
+};
+
+/**
+ * Handles updates to the model value of a field within a list item.
+ * @param {string} listName - The propertyName of the list field.
+ * @param {number} itemIndex - The index of the item in the list.
+ * @param {string} itemFieldName - The propertyName of the field within the list item.
+ * @param {any} value - The new value for the field.
+ */
+const handleListItemFieldModelUpdate = (
+  listName,
+  itemIndex,
+  itemFieldName,
+  value
+) => {
+  if (
+    typeof modelValue.value === "object" &&
+    modelValue.value !== null &&
+    modelValue.value[listName] &&
+    Array.isArray(modelValue.value[listName]) &&
     modelValue.value[listName][itemIndex] !== undefined
   ) {
     const newList = [...modelValue.value[listName]];
     const newItem = { ...newList[itemIndex], [itemFieldName]: value };
     newList[itemIndex] = newItem;
     const newMainModel = { ...modelValue.value, [listName]: newList };
-    modelValue.value = newMainModel; // Triggers main modelValue watcher
-  }
-};
-
-const handleAddItem = (listPropertyName) => {
-  const listFieldConfig = props.fields.find(f => f.propertyName === listPropertyName && f.type === 'list');
-  if (!listFieldConfig) return;
-  let newItemInitialData = {};
-  if (listFieldConfig.defaultValue && typeof listFieldConfig.defaultValue === 'object') {
-    newItemInitialData = JSON.parse(JSON.stringify(listFieldConfig.defaultValue));
-  } else if (Array.isArray(listFieldConfig.fields)) {
-    listFieldConfig.fields.forEach(subField => {
-      if (subField.propertyName) {
-        newItemInitialData[subField.propertyName] = subField.hasOwnProperty('value') ? subField.value : undefined;
-      }
+    modelValue.value = newMainModel;
+    emit("update:modelValue", newMainModel);
+  }
+};
+
+/**
+ * Handles the blur event for a field within a list item.
+ * @param {string} listName - The propertyName of the list field.
+ * @param {number} itemIndex - The index of the item in the list.
+ * @param {string} itemFieldName - The propertyName of the field within the list item.
+ */
+const handleListItemFieldBlurred = (listName, itemIndex, itemFieldName) => {
+  const fullPath = `${listName}[${itemIndex}].${itemFieldName}`;
+  const touchedChanged = setFieldTouched(fullPath, true);
+  if (touchedChanged) {
+    emit("field:touched", {
+      propertyName: fullPath,
+      touched: formFieldsTouchedState[fullPath],
     });
   }
-  addItem(listPropertyName, newItemInitialData);
-  const newListArray = formFieldsValues[listPropertyName] ? [...formFieldsValues[listPropertyName]] : [];
-  modelValue.value = { ...modelValue.value, [listPropertyName]: newListArray };
-};
-
-const handleRemoveItem = (listPropertyName, index) => {
-  removeItem(listPropertyName, index);
-  const newListArray = formFieldsValues[listPropertyName] ? [...formFieldsValues[listPropertyName]] : [];
-  modelValue.value = { ...modelValue.value, [listPropertyName]: newListArray };
-};
-
+  if (typeof triggerValidation === "function") {
+    triggerValidation(fullPath, "blur", modelValue.value);
+  }
+};
+
+// Expose methods for parent components, e.g., for programmatic submission.
 defineExpose({
   handleFormSubmit,
-  addItem: handleAddItem,
-  removeItem: handleRemoveItem,
->>>>>>> e152db79
+  handleAddItem,
+  handleRemoveItem,
 });
 </script>
 
 <style scoped>
-<<<<<<< HEAD
-.read-the-docs {
-=======
 /* Basic styling for list items, customize as needed */
 .presko-list-field {
   margin-bottom: 1rem;
@@ -960,14 +784,14 @@
   background-color: #f0f0f0;
 }
 .presko-form-title {
-    font-size: 1.5em;
-    margin-bottom: 1em;
+  font-size: 1.5em;
+  margin-bottom: 1em;
 }
 .presko-form-fields-wrapper > div {
-    margin-bottom: 1em; /* Add space between form items/groups */
-}
-.read-the-docs { /* From original scaffold, can be removed if not used */
->>>>>>> e152db79
+  margin-bottom: 1em; /* Add space between form items/groups */
+}
+.read-the-docs {
+  /* From original scaffold, can be removed if not used */
   color: #888;
 }
 </style>