--- conflicted
+++ resolved
@@ -1,560 +1,457 @@
-import { describe, it, expect, beforeEach } from "vitest";
-import { useFormValidation } from "./useFormValidation"; // Adjust path as necessary
-import { reactive, nextTick } from "vue";
-
-// Mock fields configuration for testing
-const getMockFields = () => [
-  {
-    propertyName: "name",
-    component: "AppInput",
-    rules: ["required"],
-    value: "",
-    label: "Name",
-  },
-  {
-    propertyName: "email",
-    component: "AppInput",
-    rules: ["email"],
-    value: "test@example.com",
-    label: "Email",
-  },
-  {
-    propertyName: "website",
-    component: "AppInput",
-    rules: [{ name: "domain", customErrorMsg: "Invalid domain format." }],
-    label: "Website",
-  },
-  {
-    propertyName: "custom",
-    component: "AppInput",
-    label: "Custom",
-    validators: [(value) => value === "valid" || 'Must be "valid".'],
-  },
-  {
-    propertyName: "regexField",
-    component: "AppInput",
-    label: "Regex Field",
-    rules: [/^[a-z]+$/],
-  },
-  {
-    propertyName: "ipv4Field",
-    component: "AppInput",
-    label: "IPv4 Field",
-    rules: ["ipv4"],
-  },
-  {
-    propertyName: "ipv6Field",
-    component: "AppInput",
-    label: "IPv6 Field",
-    rules: ["ipv6"],
-  },
-];
-
-describe("useFormValidation", () => {
-  let fields;
-  let formValidation;
-
-  beforeEach(() => {
-    fields = getMockFields();
-    formValidation = useFormValidation(fields);
-  });
-
-<<<<<<< HEAD
-  it("initializes formFieldsValues with initial field values", () => {
-    expect(formValidation.formFieldsValues.name).toBe("");
-    expect(formValidation.formFieldsValues.email).toBe("test@example.com");
-  });
-
-  it("initializes formFieldsValidity and formFieldsErrorMessages as empty", () => {
-    fields.forEach((field) => {
-      expect(
-        formValidation.formFieldsValidity[field.propertyName]
-      ).toBeUndefined();
-      expect(
-        formValidation.formFieldsErrorMessages[field.propertyName]
-      ).toBeUndefined();
-=======
-  it('initializes formFieldsValues with initial field values', () => {
-    expect(formValidation.formFieldsValues.name).toBe('');
-    expect(formValidation.formFieldsValues.email).toBe('test@example.com');
-    // Check for fields that might have undefined initial value from getMockFields if not specified
-    expect(formValidation.formFieldsValues.ipv4Field).toBeUndefined(); // Assuming ipv4Field has no 'value' in getMockFields
-  });
-
-  it('initializes formFieldsValidity and formFieldsErrorMessages as empty', () => {
-    fields.forEach(field => {
-      if (field.propertyName) { // Guard for malformed field entries
-        expect(formValidation.formFieldsValidity[field.propertyName]).toBeUndefined();
-        expect(formValidation.formFieldsErrorMessages[field.propertyName]).toBeUndefined();
-      }
->>>>>>> bfaebdcd
-    });
-  });
-
-  // Test 'required' rule
-  describe("required rule", () => {
-    const field = getMockFields().find((f) => f.propertyName === "name");
-    it("should be invalid if value is empty or whitespace", () => {
-      formValidation.validateField(field, "");
-      expect(formValidation.formFieldsValidity.name).toBe(false);
-      expect(formValidation.formFieldsErrorMessages.name).toBe(
-        "Name is required"
-      );
-
-      formValidation.validateField(field, "   ");
-      expect(formValidation.formFieldsValidity.name).toBe(false);
-      expect(formValidation.formFieldsErrorMessages.name).toBe(
-        "Name is required"
-      );
-    });
-
-<<<<<<< HEAD
-    it("should be valid if value is provided", () => {
-      formValidation.validateField(field, "John Doe");
-      expect(formValidation.formFieldsValidity.name).toBeUndefined(); // No error means valid
-=======
-    it('should be valid if value is provided', () => {
-      formValidation.validateField(field, 'John Doe');
-      expect(formValidation.formFieldsValidity.name).toBeUndefined();
->>>>>>> bfaebdcd
-      expect(formValidation.formFieldsErrorMessages.name).toBeUndefined();
-    });
-  });
-
-  // Test 'email' rule
-  describe("email rule", () => {
-    const field = getMockFields().find((f) => f.propertyName === "email");
-    it("should be invalid for incorrect email format", () => {
-      formValidation.validateField(field, "invalid-email");
-      expect(formValidation.formFieldsValidity.email).toBe(false);
-      expect(formValidation.formFieldsErrorMessages.email).toBe(
-        "Email is not valid"
-      );
-    });
-
-    it("should be valid for correct email format", () => {
-      formValidation.validateField(field, "correct@example.com");
-      expect(formValidation.formFieldsValidity.email).toBeUndefined();
-      expect(formValidation.formFieldsErrorMessages.email).toBeUndefined();
-    });
-  });
-
-  // Test 'domain' rule with custom message
-  describe("domain rule", () => {
-    const field = getMockFields().find((f) => f.propertyName === "website");
-    it("should be invalid for incorrect domain format and use custom message", () => {
-      formValidation.validateField(field, "invalid_domain");
-      expect(formValidation.formFieldsValidity.website).toBe(false);
-      expect(formValidation.formFieldsErrorMessages.website).toBe(
-        "Invalid domain format."
-      );
-    });
-
-    it("should be valid for correct domain format", () => {
-      formValidation.validateField(field, "example.com");
-      expect(formValidation.formFieldsValidity.website).toBeUndefined();
-      expect(formValidation.formFieldsErrorMessages.website).toBeUndefined();
-    });
-  });
-
-  // Test 'ipv4' rule
-  describe("ipv4 rule", () => {
-    const field = getMockFields().find((f) => f.propertyName === "ipv4Field");
-    it("should be invalid for incorrect ipv4 format", () => {
-      formValidation.validateField(field, "256.0.0.1");
-      expect(formValidation.formFieldsValidity.ipv4Field).toBe(false);
-      expect(formValidation.formFieldsErrorMessages.ipv4Field).toBe(
-        "IPv4 Field is not valid."
-      );
-    });
-    it("should be valid for correct ipv4 format", () => {
-      formValidation.validateField(field, "192.168.1.1");
-      expect(formValidation.formFieldsValidity.ipv4Field).toBeUndefined();
-    });
-  });
-
-  // Test 'ipv6' rule
-  describe("ipv6 rule", () => {
-    const field = getMockFields().find((f) => f.propertyName === "ipv6Field");
-    it("should be invalid for incorrect ipv6 format", () => {
-      formValidation.validateField(field, "invalid-ipv6");
-      expect(formValidation.formFieldsValidity.ipv6Field).toBe(false);
-      expect(formValidation.formFieldsErrorMessages.ipv6Field).toBe(
-        "IPv6 Field is not valid."
-      );
-    });
-    it("should be valid for correct ipv6 format", () => {
-      formValidation.validateField(
-        field,
-        "2001:0db8:85a3:0000:0000:8a2e:0370:7334"
-      );
-      expect(formValidation.formFieldsValidity.ipv6Field).toBeUndefined();
-    });
-  });
-
-  // Test custom validator function
-  describe("custom validator", () => {
-    const field = getMockFields().find((f) => f.propertyName === "custom");
-    it("should be invalid if custom validation fails", () => {
-      formValidation.validateField(field, "invalid");
-      expect(formValidation.formFieldsValidity.custom).toBe(false);
-      expect(formValidation.formFieldsErrorMessages.custom).toBe(
-        'Must be "valid".'
-      );
-    });
-
-    it("should be valid if custom validation passes", () => {
-      formValidation.validateField(field, "valid");
-      expect(formValidation.formFieldsValidity.custom).toBeUndefined();
-      expect(formValidation.formFieldsErrorMessages.custom).toBeUndefined();
-    });
-  });
-
-  // Test regex rule
-  describe("regex rule", () => {
-    const field = getMockFields().find((f) => f.propertyName === "regexField");
-    it("should be invalid if value does not match regex", () => {
-      formValidation.validateField(field, "123");
-      expect(formValidation.formFieldsValidity.regexField).toBe(false);
-<<<<<<< HEAD
-      expect(formValidation.formFieldsErrorMessages.regexField).toContain(
-        "Regex Field is not valid."
-      );
-=======
-      expect(formValidation.formFieldsErrorMessages.regexField).toContain('Field Regex Field is not valid.');
->>>>>>> bfaebdcd
-    });
-
-    it("should be valid if value matches regex", () => {
-      formValidation.validateField(field, "abc");
-      expect(formValidation.formFieldsValidity.regexField).toBeUndefined();
-      expect(formValidation.formFieldsErrorMessages.regexField).toBeUndefined();
-    });
-  });
-
-<<<<<<< HEAD
-  // Test validateFormPurely
-  describe("validateFormPurely", () => {
-    it("should validate all fields based on provided form data", () => {
-      // This is a simplified mock of the form data PreskoForm would pass
-      const currentFormData = {
-        name: "", // Invalid
-        email: "invalid", // Invalid
-        website: "example.com", // Valid
-        custom: "invalid", // Invalid
-        regexField: "123", // Invalid
-        ipv4Field: "1.2.3.256", // Invalid
-        ipv6Field: "invalid-ipv6", //Invalid
-      };
-
-      // Need to map currentFormData to the structure useFormValidation expects for its 'field' parameter in validateField
-      // The 'fields' array (getMockFields()) provides this structure.
-      // validateFormPurely iterates over the keys in 'currentFormData' and tries to find a matching 'field' configuration.
-      // However, the internal `validateField` in `validateFormPurely` is called with `field` (the string key) and `form[field]` (the value).
-      // The `validateField` in `useFormValidation` actually expects `field` to be the field configuration object.
-      // This suggests a potential mismatch or area for careful review in `useFormValidation`'s `validateFormPurely`.
-      // For now, let's assume `validateField` is robust enough to handle a string propertyName if it can look it up from the `fields` passed to the composable.
-      // **Correction**: Looking at `useFormValidation.js`, `validateFormPurely` calls `validateField(field, form[field])` where `field` is a key.
-      // `validateField(field, input)` then uses this `field` (string) to try and find the actual field configuration.
-      // This is problematic as `validateField` is designed to take the field *object*.
-      // Let's adjust the test to reflect how `validateFormPurely` *should* be used or how it *currently* works.
-      // The current implementation of `validateFormPurely` in the provided code snippet is:
-      //   const validateFormPurely = (form) => {
-      //     for (const field in form) { // 'field' here is a string (key)
-      //       validateField(field, form[field]); // This is passing a string as the first argument
-      //     }
-      //   };
-      // And `validateField` is:
-      //   const validateField = (field, input) => { // 'field' here is expected to be an object
-      //     resetValidationState(field);
-      //     if (!!field.validators) { ... } // This will fail if 'field' is a string.
-      // This indicates `validateFormPurely` in its current form in the prompt is likely flawed.
-      // I will write the test assuming `validateFormPurely` is corrected to pass the field *object*.
-      // If the intention is to keep `validateFormPurely` as is, then `validateField` needs to be able to lookup the field config from a string name.
-
-      // **Revised Test Approach for validateFormPurely**:
-      // We will simulate calling `validateField` for each field config with the corresponding value from `currentFormData`.
-      // Then check the overall validity. This more closely tests the intended outcome of validating a whole form.
-
-      fields.forEach((fieldObj) => {
-        if (currentFormData.hasOwnProperty(fieldObj.propertyName)) {
-          formValidation.validateField(
-            fieldObj,
-            currentFormData[fieldObj.propertyName]
-          );
-        }
-      });
-=======
-  describe('validateFormPurely', () => {
-    it('should validate all fields based on provided form data and reflect errors', () => {
-      const currentFormData = {
-        name: '',
-        email: 'invalid',
-        website: 'valid.com',
-        custom: 'invalid',
-        regexField: '123',
-        ipv4Field: '256.0.0.1',
-        ipv6Field: 'invalid-ipv6'
-      };
-
-      const isValid = formValidation.validateFormPurely(currentFormData);
-      expect(isValid).toBe(false);
->>>>>>> bfaebdcd
-
-      expect(formValidation.formFieldsValidity.name).toBe(false);
-      expect(formValidation.formFieldsValidity.email).toBe(false);
-      expect(formValidation.formFieldsValidity.website).toBeUndefined(); // valid.com should pass domain validation
-      expect(formValidation.formFieldsValidity.custom).toBe(false);
-      expect(formValidation.formFieldsValidity.regexField).toBe(false);
-      expect(formValidation.formFieldsValidity.ipv4Field).toBe(false);
-      expect(formValidation.formFieldsValidity.ipv6Field).toBe(false);
-<<<<<<< HEAD
-
-      // Check if any field is invalid
-      const isFormInvalid = Object.values(
-        formValidation.formFieldsValidity
-      ).includes(false);
-      expect(isFormInvalid).toBe(true);
-=======
->>>>>>> bfaebdcd
-    });
-
-    it("should correctly identify a fully valid form", () => {
-      const currentFormData = {
-<<<<<<< HEAD
-        name: "Valid Name",
-        email: "valid@example.com",
-        website: "valid.com",
-        custom: "valid",
-        regexField: "abc",
-        ipv4Field: "1.2.3.4",
-        ipv6Field: "2001:db8::1",
-      };
-      fields.forEach((fieldObj) => {
-        if (currentFormData.hasOwnProperty(fieldObj.propertyName)) {
-          formValidation.validateField(
-            fieldObj,
-            currentFormData[fieldObj.propertyName]
-          );
-        }
-      });
-      const isFormInvalid = Object.values(
-        formValidation.formFieldsValidity
-      ).includes(false);
-      expect(isFormInvalid).toBe(false);
-    });
-  });
-
-  // Test multiple rules on one field
-  describe("multiple rules", () => {
-    const multiRuleField = {
-      propertyName: "username",
-      label: "Username",
-      rules: ["required", /^[a-zA-Z0-9]+$/], // required and alphanumeric
-=======
-        name: 'Valid Name',
-        email: 'valid@example.com',
-        website: 'valid.com',
-        custom: 'valid',
-        regexField: 'abc',
-        ipv4Field: '1.2.3.4',
-        ipv6Field: '2001:db8::1' // A valid compressed IPv6
-      };
-      const isValid = formValidation.validateFormPurely(currentFormData);
-      expect(isValid).toBe(true);
-
-      // Check that no field has errors
-      Object.keys(currentFormData).forEach(key => {
-        expect(formValidation.formFieldsValidity[key]).toBeUndefined();
-        expect(formValidation.formFieldsErrorMessages[key]).toBeUndefined();
-      });
-    });
-  });
-
-  describe('multiple rules', () => {
-    const multiRuleField = {
-      propertyName: 'username',
-      label: 'Username',
-      rules: ['required', /^[a-zA-Z0-9]+$/],
->>>>>>> bfaebdcd
-    };
-    // Need to add this field to the 'fields' used by formValidation instance for these tests
-    // Or create a new instance. For simplicity, let's create a new instance for this describe block.
-    let multiRuleFormValidation;
-    beforeEach(() => {
-        multiRuleFormValidation = useFormValidation([multiRuleField]);
-    });
-
-
-<<<<<<< HEAD
-    it("should fail if first rule (required) is not met", () => {
-      formValidation.validateField(multiRuleField, "");
-      expect(formValidation.formFieldsValidity.username).toBe(false);
-      expect(formValidation.formFieldsErrorMessages.username).toBe(
-        "Field Username is required."
-      );
-    });
-
-    it("should fail if second rule (alphanumeric) is not met, even if first is met", () => {
-      formValidation.validateField(multiRuleField, "User!"); // Contains '!'
-      expect(formValidation.formFieldsValidity.username).toBe(false);
-      // The error message here would be for the regex rule, as 'required' passed.
-      expect(formValidation.formFieldsErrorMessages.username).toContain(
-        "Field Username is not valid."
-      );
-    });
-
-    it("should pass if all rules are met", () => {
-      formValidation.validateField(multiRuleField, "User123");
-      expect(formValidation.formFieldsValidity.username).toBeUndefined();
-      expect(formValidation.formFieldsErrorMessages.username).toBeUndefined();
-    });
-  });
-
-  // Test that formFieldsValues updates when field values are changed externally (simulating v-model)
-  // This isn't directly a function of useFormValidation, but how its returned state is used.
-  // The `formFieldsValues` is initialized but not typically updated by `useFormValidation` itself post-initialization.
-  // This test might be more relevant for PreskoForm.vue tests.
-  // For now, we confirm `initFormFieldsValues` works.
-=======
-    it('should fail if first rule (required) is not met', () => {
-      multiRuleFormValidation.validateField(multiRuleField, '');
-      expect(multiRuleFormValidation.formFieldsValidity.username).toBe(false);
-      expect(multiRuleFormValidation.formFieldsErrorMessages.username).toBe('Field Username is required.');
-    });
-
-    it('should fail if second rule (alphanumeric) is not met, even if first is met', () => {
-      multiRuleFormValidation.validateField(multiRuleField, 'User!');
-      expect(multiRuleFormValidation.formFieldsValidity.username).toBe(false);
-      expect(multiRuleFormValidation.formFieldsErrorMessages.username).toContain('Field Username is not valid.');
-    });
-
-    it('should pass if all rules are met', () => {
-      multiRuleFormValidation.validateField(multiRuleField, 'User123');
-      expect(multiRuleFormValidation.formFieldsValidity.username).toBeUndefined();
-      expect(multiRuleFormValidation.formFieldsErrorMessages.username).toBeUndefined();
-    });
-  });
-});
-
-
-describe('Field Touched and Dirty States', () => {
-  let fieldsConfig; // Renamed to avoid conflict with outer scope 'fields'
-  let formValidationInstance; // Renamed to avoid conflict
-  let initialProfileValue;
-
-  beforeEach(() => {
-    initialProfileValue = { nestedValue: 'initial', unchanged: 'data' };
-    fieldsConfig = [
-      { propertyName: 'name', label: 'Name', value: 'Initial Name' },
-      { propertyName: 'email', label: 'Email', value: '' },
-      { propertyName: 'profile', label: 'Profile', value: JSON.parse(JSON.stringify(initialProfileValue)) },
-      { propertyName: 'noInitialValue', label: 'No Initial' } // Field with no initial value defined in config
-    ];
-    formValidationInstance = useFormValidation(fieldsConfig);
-  });
-
-  it('initializes all fields as not touched and not dirty', () => {
-    expect(formValidationInstance.formFieldsTouchedState.name).toBe(false);
-    expect(formValidationInstance.formFieldsTouchedState.email).toBe(false);
-    expect(formValidationInstance.formFieldsTouchedState.profile).toBe(false);
-    expect(formValidationInstance.formFieldsTouchedState.noInitialValue).toBe(false);
-
-    expect(formValidationInstance.formFieldsDirtyState.name).toBe(false);
-    expect(formValidationInstance.formFieldsDirtyState.email).toBe(false);
-    expect(formValidationInstance.formFieldsDirtyState.profile).toBe(false);
-    expect(formValidationInstance.formFieldsDirtyState.noInitialValue).toBe(false);
-  });
-
-  describe('setFieldTouched', () => {
-    it('sets a field to touched and returns true if state changed', () => {
-      const result = formValidationInstance.setFieldTouched('name', true);
-      expect(formValidationInstance.formFieldsTouchedState.name).toBe(true);
-      expect(result).toBe(true);
-    });
-
-    it('does not change state and returns false if already in target touched state', () => {
-      formValidationInstance.setFieldTouched('name', true);
-      const result = formValidationInstance.setFieldTouched('name', true);
-      expect(formValidationInstance.formFieldsTouchedState.name).toBe(true);
-      expect(result).toBe(false);
-    });
-
-    it('can set a field to not touched and returns true if state changed', () => {
-      formValidationInstance.setFieldTouched('name', true);
-      const result = formValidationInstance.setFieldTouched('name', false);
-      expect(formValidationInstance.formFieldsTouchedState.name).toBe(false);
-      expect(result).toBe(true);
-    });
-
-    it('defaults to setting touched to true', () => {
-        const result = formValidationInstance.setFieldTouched('email');
-        expect(formValidationInstance.formFieldsTouchedState.email).toBe(true);
-        expect(result).toBe(true);
-    });
-  });
-
-  describe('checkFieldDirty', () => {
-    it('sets field as dirty and returns true if primitive value changes from initial', () => {
-      const result = formValidationInstance.checkFieldDirty('name', 'New Name');
-      expect(formValidationInstance.formFieldsDirtyState.name).toBe(true);
-      expect(result).toBe(true);
-    });
-
-    it('sets field as not dirty and returns true if primitive value reverts to initial', () => {
-      formValidationInstance.checkFieldDirty('name', 'New Name');
-      const result = formValidationInstance.checkFieldDirty('name', 'Initial Name');
-      expect(formValidationInstance.formFieldsDirtyState.name).toBe(false);
-      expect(result).toBe(true);
-    });
-
-    it('sets field as dirty and returns true if initially undefined field gets a value', () => {
-      // 'noInitialValue' has an initial formFieldsValues[propertyName] of undefined
-      // and initialFormFieldsValues[propertyName] of undefined
-      const result = formValidationInstance.checkFieldDirty('noInitialValue', 'Some Value');
-      expect(formValidationInstance.formFieldsDirtyState.noInitialValue).toBe(true);
-      expect(result).toBe(true);
-    });
-
-    it('sets field as not dirty and returns true if initially undefined field gets undefined again after being dirty', () => {
-      formValidationInstance.checkFieldDirty('noInitialValue', 'Some Value');
-      const result = formValidationInstance.checkFieldDirty('noInitialValue', undefined);
-      expect(formValidationInstance.formFieldsDirtyState.noInitialValue).toBe(false);
-      expect(result).toBe(true);
-    });
-
-    it('does not change dirty state and returns false if value is same as initial', () => {
-      const result = formValidationInstance.checkFieldDirty('name', 'Initial Name');
-      expect(formValidationInstance.formFieldsDirtyState.name).toBe(false);
-      expect(result).toBe(false);
-    });
-
-    it('sets field as dirty and returns true if object value changes (JSON.stringify comparison)', () => {
-      const result = formValidationInstance.checkFieldDirty('profile', { nestedValue: 'changed', unchanged: 'data' });
-      expect(formValidationInstance.formFieldsDirtyState.profile).toBe(true);
-      expect(result).toBe(true);
-    });
-
-    it('sets field as not dirty and returns true if object value reverts to initial (JSON.stringify comparison)', () => {
-      formValidationInstance.checkFieldDirty('profile', { nestedValue: 'changed', unchanged: 'data' });
-      const result = formValidationInstance.checkFieldDirty('profile', JSON.parse(JSON.stringify(initialProfileValue)));
-      expect(formValidationInstance.formFieldsDirtyState.profile).toBe(false);
-      expect(result).toBe(true);
-    });
-
-    it('does not change dirty state and returns false if object value remains the same (deep comparison by stringify)', () => {
-      const result = formValidationInstance.checkFieldDirty('profile', JSON.parse(JSON.stringify(initialProfileValue)));
-      expect(formValidationInstance.formFieldsDirtyState.profile).toBe(false);
-      expect(result).toBe(false);
-    });
-
-    it('sets field as dirty if new property added to object', () => {
-        const newValue = JSON.parse(JSON.stringify(initialProfileValue));
-        newValue.anotherProperty = 'new data';
-        const result = formValidationInstance.checkFieldDirty('profile', newValue);
-        expect(formValidationInstance.formFieldsDirtyState.profile).toBe(true);
-        expect(result).toBe(true);
-    });
-  });
->>>>>>> bfaebdcd
-});+import { describe, it, expect, beforeEach } from "vitest";
+import { useFormValidation } from "./useFormValidation"; // Adjust path as necessary
+import { reactive, nextTick } from "vue";
+
+// Mock fields configuration for testing
+const getMockFields = () => [
+  {
+    propertyName: "name",
+    component: "AppInput",
+    rules: ["required"],
+    value: "",
+    label: "Name",
+  },
+  {
+    propertyName: "email",
+    component: "AppInput",
+    rules: ["email"],
+    value: "test@example.com",
+    label: "Email",
+  },
+  {
+    propertyName: "website",
+    component: "AppInput",
+    rules: [{ name: "domain", customErrorMsg: "Invalid domain format." }],
+    label: "Website",
+  },
+  {
+    propertyName: "custom",
+    component: "AppInput",
+    label: "Custom",
+    validators: [(value) => value === "valid" || 'Must be "valid".'],
+  },
+  {
+    propertyName: "regexField",
+    component: "AppInput",
+    label: "Regex Field",
+    rules: [/^[a-z]+$/],
+  },
+  {
+    propertyName: "ipv4Field",
+    component: "AppInput",
+    label: "IPv4 Field",
+    rules: ["ipv4"],
+  },
+  {
+    propertyName: "ipv6Field",
+    component: "AppInput",
+    label: "IPv6 Field",
+    rules: ["ipv6"],
+  },
+];
+
+describe("useFormValidation", () => {
+  let fields;
+  let formValidation;
+
+  beforeEach(() => {
+    fields = getMockFields();
+    formValidation = useFormValidation(fields);
+  });
+
+  it("initializes formFieldsValues with initial field values", () => {
+    expect(formValidation.formFieldsValues.name).toBe("");
+    expect(formValidation.formFieldsValues.email).toBe("test@example.com");
+    // Check for fields that might have undefined initial value from getMockFields if not specified
+    expect(formValidation.formFieldsValues.ipv4Field).toBeUndefined(); // Assuming ipv4Field has no 'value' in getMockFields
+  });
+
+  it("initializes formFieldsValidity and formFieldsErrorMessages as empty", () => {
+    fields.forEach((field) => {
+      if (field.propertyName) {
+        // Guard for malformed field entries
+        expect(
+          formValidation.formFieldsValidity[field.propertyName]
+        ).toBeUndefined();
+        expect(
+          formValidation.formFieldsErrorMessages[field.propertyName]
+        ).toBeUndefined();
+      }
+    });
+  });
+
+  // Test 'required' rule
+  describe("required rule", () => {
+    const field = getMockFields().find((f) => f.propertyName === "name");
+    it("should be invalid if value is empty or whitespace", () => {
+      formValidation.validateField(field, "");
+      expect(formValidation.formFieldsValidity.name).toBe(false);
+      expect(formValidation.formFieldsErrorMessages.name).toBe(
+        "Name is required"
+      );
+
+      formValidation.validateField(field, "   ");
+      expect(formValidation.formFieldsValidity.name).toBe(false);
+      expect(formValidation.formFieldsErrorMessages.name).toBe(
+        "Name is required"
+      );
+    });
+
+    it("should be valid if value is provided", () => {
+      formValidation.validateField(field, "John Doe");
+      expect(formValidation.formFieldsValidity.name).toBeUndefined();
+      expect(formValidation.formFieldsErrorMessages.name).toBeUndefined();
+    });
+  });
+
+  // Test 'email' rule
+  describe("email rule", () => {
+    const field = getMockFields().find((f) => f.propertyName === "email");
+    it("should be invalid for incorrect email format", () => {
+      formValidation.validateField(field, "invalid-email");
+      expect(formValidation.formFieldsValidity.email).toBe(false);
+      expect(formValidation.formFieldsErrorMessages.email).toBe(
+        "Email is not valid"
+      );
+    });
+
+    it("should be valid for correct email format", () => {
+      formValidation.validateField(field, "correct@example.com");
+      expect(formValidation.formFieldsValidity.email).toBeUndefined();
+      expect(formValidation.formFieldsErrorMessages.email).toBeUndefined();
+    });
+  });
+
+  // Test 'domain' rule with custom message
+  describe("domain rule", () => {
+    const field = getMockFields().find((f) => f.propertyName === "website");
+    it("should be invalid for incorrect domain format and use custom message", () => {
+      formValidation.validateField(field, "invalid_domain");
+      expect(formValidation.formFieldsValidity.website).toBe(false);
+      expect(formValidation.formFieldsErrorMessages.website).toBe(
+        "Invalid domain format."
+      );
+    });
+
+    it("should be valid for correct domain format", () => {
+      formValidation.validateField(field, "example.com");
+      expect(formValidation.formFieldsValidity.website).toBeUndefined();
+      expect(formValidation.formFieldsErrorMessages.website).toBeUndefined();
+    });
+  });
+
+  // Test 'ipv4' rule
+  describe("ipv4 rule", () => {
+    const field = getMockFields().find((f) => f.propertyName === "ipv4Field");
+    it("should be invalid for incorrect ipv4 format", () => {
+      formValidation.validateField(field, "256.0.0.1");
+      expect(formValidation.formFieldsValidity.ipv4Field).toBe(false);
+      expect(formValidation.formFieldsErrorMessages.ipv4Field).toBe(
+        "IPv4 Field is not valid."
+      );
+    });
+    it("should be valid for correct ipv4 format", () => {
+      formValidation.validateField(field, "192.168.1.1");
+      expect(formValidation.formFieldsValidity.ipv4Field).toBeUndefined();
+    });
+  });
+
+  // Test 'ipv6' rule
+  describe("ipv6 rule", () => {
+    const field = getMockFields().find((f) => f.propertyName === "ipv6Field");
+    it("should be invalid for incorrect ipv6 format", () => {
+      formValidation.validateField(field, "invalid-ipv6");
+      expect(formValidation.formFieldsValidity.ipv6Field).toBe(false);
+      expect(formValidation.formFieldsErrorMessages.ipv6Field).toBe(
+        "IPv6 Field is not valid."
+      );
+    });
+    it("should be valid for correct ipv6 format", () => {
+      formValidation.validateField(
+        field,
+        "2001:0db8:85a3:0000:0000:8a2e:0370:7334"
+      );
+      expect(formValidation.formFieldsValidity.ipv6Field).toBeUndefined();
+    });
+  });
+
+  // Test custom validator function
+  describe("custom validator", () => {
+    const field = getMockFields().find((f) => f.propertyName === "custom");
+    it("should be invalid if custom validation fails", () => {
+      formValidation.validateField(field, "invalid");
+      expect(formValidation.formFieldsValidity.custom).toBe(false);
+      expect(formValidation.formFieldsErrorMessages.custom).toBe(
+        'Must be "valid".'
+      );
+    });
+
+    it("should be valid if custom validation passes", () => {
+      formValidation.validateField(field, "valid");
+      expect(formValidation.formFieldsValidity.custom).toBeUndefined();
+      expect(formValidation.formFieldsErrorMessages.custom).toBeUndefined();
+    });
+  });
+
+  // Test regex rule
+  describe("regex rule", () => {
+    const field = getMockFields().find((f) => f.propertyName === "regexField");
+    it("should be invalid if value does not match regex", () => {
+      formValidation.validateField(field, "123");
+      expect(formValidation.formFieldsValidity.regexField).toBe(false);
+      expect(formValidation.formFieldsErrorMessages.regexField).toContain(
+        "Field Regex Field is not valid."
+      );
+    });
+
+    it("should be valid if value matches regex", () => {
+      formValidation.validateField(field, "abc");
+      expect(formValidation.formFieldsValidity.regexField).toBeUndefined();
+      expect(formValidation.formFieldsErrorMessages.regexField).toBeUndefined();
+    });
+  });
+
+  describe("validateFormPurely", () => {
+    it("should validate all fields based on provided form data and reflect errors", () => {
+      const currentFormData = {
+        name: "",
+        email: "invalid",
+        website: "valid.com",
+        custom: "invalid",
+        regexField: "123",
+        ipv4Field: "256.0.0.1",
+        ipv6Field: "invalid-ipv6",
+      };
+
+      const isValid = formValidation.validateFormPurely(currentFormData);
+      expect(isValid).toBe(false);
+
+      expect(formValidation.formFieldsValidity.name).toBe(false);
+      expect(formValidation.formFieldsValidity.email).toBe(false);
+      expect(formValidation.formFieldsValidity.website).toBeUndefined(); // valid.com should pass domain validation
+      expect(formValidation.formFieldsValidity.custom).toBe(false);
+      expect(formValidation.formFieldsValidity.regexField).toBe(false);
+      expect(formValidation.formFieldsValidity.ipv4Field).toBe(false);
+      expect(formValidation.formFieldsValidity.ipv6Field).toBe(false);
+    });
+
+    it("should correctly identify a fully valid form", () => {
+      const currentFormData = {
+        name: "Valid Name",
+        email: "valid@example.com",
+        website: "valid.com",
+        custom: "valid",
+        regexField: "abc",
+        ipv4Field: "1.2.3.4",
+        ipv6Field: "2001:db8::1", // A valid compressed IPv6
+      };
+      const isValid = formValidation.validateFormPurely(currentFormData);
+      expect(isValid).toBe(true);
+
+      // Check that no field has errors
+      Object.keys(currentFormData).forEach((key) => {
+        expect(formValidation.formFieldsValidity[key]).toBeUndefined();
+        expect(formValidation.formFieldsErrorMessages[key]).toBeUndefined();
+      });
+    });
+  });
+
+  describe("multiple rules", () => {
+    const multiRuleField = {
+      propertyName: "username",
+      label: "Username",
+      rules: ["required", /^[a-zA-Z0-9]+$/],
+    };
+    // Need to add this field to the 'fields' used by formValidation instance for these tests
+    // Or create a new instance. For simplicity, let's create a new instance for this describe block.
+    let multiRuleFormValidation;
+    beforeEach(() => {
+      multiRuleFormValidation = useFormValidation([multiRuleField]);
+    });
+
+    it("should fail if first rule (required) is not met", () => {
+      multiRuleFormValidation.validateField(multiRuleField, "");
+      expect(multiRuleFormValidation.formFieldsValidity.username).toBe(false);
+      expect(multiRuleFormValidation.formFieldsErrorMessages.username).toBe(
+        "Field Username is required."
+      );
+    });
+
+    it("should fail if second rule (alphanumeric) is not met, even if first is met", () => {
+      multiRuleFormValidation.validateField(multiRuleField, "User!");
+      expect(multiRuleFormValidation.formFieldsValidity.username).toBe(false);
+      expect(
+        multiRuleFormValidation.formFieldsErrorMessages.username
+      ).toContain("Field Username is not valid.");
+    });
+
+    it("should pass if all rules are met", () => {
+      multiRuleFormValidation.validateField(multiRuleField, "User123");
+      expect(
+        multiRuleFormValidation.formFieldsValidity.username
+      ).toBeUndefined();
+      expect(
+        multiRuleFormValidation.formFieldsErrorMessages.username
+      ).toBeUndefined();
+    });
+  });
+});
+
+describe("Field Touched and Dirty States", () => {
+  let fieldsConfig; // Renamed to avoid conflict with outer scope 'fields'
+  let formValidationInstance; // Renamed to avoid conflict
+  let initialProfileValue;
+
+  beforeEach(() => {
+    initialProfileValue = { nestedValue: "initial", unchanged: "data" };
+    fieldsConfig = [
+      { propertyName: "name", label: "Name", value: "Initial Name" },
+      { propertyName: "email", label: "Email", value: "" },
+      {
+        propertyName: "profile",
+        label: "Profile",
+        value: JSON.parse(JSON.stringify(initialProfileValue)),
+      },
+      { propertyName: "noInitialValue", label: "No Initial" }, // Field with no initial value defined in config
+    ];
+    formValidationInstance = useFormValidation(fieldsConfig);
+  });
+
+  it("initializes all fields as not touched and not dirty", () => {
+    expect(formValidationInstance.formFieldsTouchedState.name).toBe(false);
+    expect(formValidationInstance.formFieldsTouchedState.email).toBe(false);
+    expect(formValidationInstance.formFieldsTouchedState.profile).toBe(false);
+    expect(formValidationInstance.formFieldsTouchedState.noInitialValue).toBe(
+      false
+    );
+
+    expect(formValidationInstance.formFieldsDirtyState.name).toBe(false);
+    expect(formValidationInstance.formFieldsDirtyState.email).toBe(false);
+    expect(formValidationInstance.formFieldsDirtyState.profile).toBe(false);
+    expect(formValidationInstance.formFieldsDirtyState.noInitialValue).toBe(
+      false
+    );
+  });
+
+  describe("setFieldTouched", () => {
+    it("sets a field to touched and returns true if state changed", () => {
+      const result = formValidationInstance.setFieldTouched("name", true);
+      expect(formValidationInstance.formFieldsTouchedState.name).toBe(true);
+      expect(result).toBe(true);
+    });
+
+    it("does not change state and returns false if already in target touched state", () => {
+      formValidationInstance.setFieldTouched("name", true);
+      const result = formValidationInstance.setFieldTouched("name", true);
+      expect(formValidationInstance.formFieldsTouchedState.name).toBe(true);
+      expect(result).toBe(false);
+    });
+
+    it("can set a field to not touched and returns true if state changed", () => {
+      formValidationInstance.setFieldTouched("name", true);
+      const result = formValidationInstance.setFieldTouched("name", false);
+      expect(formValidationInstance.formFieldsTouchedState.name).toBe(false);
+      expect(result).toBe(true);
+    });
+
+    it("defaults to setting touched to true", () => {
+      const result = formValidationInstance.setFieldTouched("email");
+      expect(formValidationInstance.formFieldsTouchedState.email).toBe(true);
+      expect(result).toBe(true);
+    });
+  });
+
+  describe("checkFieldDirty", () => {
+    it("sets field as dirty and returns true if primitive value changes from initial", () => {
+      const result = formValidationInstance.checkFieldDirty("name", "New Name");
+      expect(formValidationInstance.formFieldsDirtyState.name).toBe(true);
+      expect(result).toBe(true);
+    });
+
+    it("sets field as not dirty and returns true if primitive value reverts to initial", () => {
+      formValidationInstance.checkFieldDirty("name", "New Name");
+      const result = formValidationInstance.checkFieldDirty(
+        "name",
+        "Initial Name"
+      );
+      expect(formValidationInstance.formFieldsDirtyState.name).toBe(false);
+      expect(result).toBe(true);
+    });
+
+    it("sets field as dirty and returns true if initially undefined field gets a value", () => {
+      // 'noInitialValue' has an initial formFieldsValues[propertyName] of undefined
+      // and initialFormFieldsValues[propertyName] of undefined
+      const result = formValidationInstance.checkFieldDirty(
+        "noInitialValue",
+        "Some Value"
+      );
+      expect(formValidationInstance.formFieldsDirtyState.noInitialValue).toBe(
+        true
+      );
+      expect(result).toBe(true);
+    });
+
+    it("sets field as not dirty and returns true if initially undefined field gets undefined again after being dirty", () => {
+      formValidationInstance.checkFieldDirty("noInitialValue", "Some Value");
+      const result = formValidationInstance.checkFieldDirty(
+        "noInitialValue",
+        undefined
+      );
+      expect(formValidationInstance.formFieldsDirtyState.noInitialValue).toBe(
+        false
+      );
+      expect(result).toBe(true);
+    });
+
+    it("does not change dirty state and returns false if value is same as initial", () => {
+      const result = formValidationInstance.checkFieldDirty(
+        "name",
+        "Initial Name"
+      );
+      expect(formValidationInstance.formFieldsDirtyState.name).toBe(false);
+      expect(result).toBe(false);
+    });
+
+    it("sets field as dirty and returns true if object value changes (JSON.stringify comparison)", () => {
+      const result = formValidationInstance.checkFieldDirty("profile", {
+        nestedValue: "changed",
+        unchanged: "data",
+      });
+      expect(formValidationInstance.formFieldsDirtyState.profile).toBe(true);
+      expect(result).toBe(true);
+    });
+
+    it("sets field as not dirty and returns true if object value reverts to initial (JSON.stringify comparison)", () => {
+      formValidationInstance.checkFieldDirty("profile", {
+        nestedValue: "changed",
+        unchanged: "data",
+      });
+      const result = formValidationInstance.checkFieldDirty(
+        "profile",
+        JSON.parse(JSON.stringify(initialProfileValue))
+      );
+      expect(formValidationInstance.formFieldsDirtyState.profile).toBe(false);
+      expect(result).toBe(true);
+    });
+
+    it("does not change dirty state and returns false if object value remains the same (deep comparison by stringify)", () => {
+      const result = formValidationInstance.checkFieldDirty(
+        "profile",
+        JSON.parse(JSON.stringify(initialProfileValue))
+      );
+      expect(formValidationInstance.formFieldsDirtyState.profile).toBe(false);
+      expect(result).toBe(false);
+    });
+
+    it("sets field as dirty if new property added to object", () => {
+      const newValue = JSON.parse(JSON.stringify(initialProfileValue));
+      newValue.anotherProperty = "new data";
+      const result = formValidationInstance.checkFieldDirty(
+        "profile",
+        newValue
+      );
+      expect(formValidationInstance.formFieldsDirtyState.profile).toBe(true);
+      expect(result).toBe(true);
+    });
+  });
+});